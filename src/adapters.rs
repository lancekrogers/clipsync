use anyhow::Result;
use chrono::{DateTime, Utc};
use serde::{Deserialize, Serialize};
use std::path::Path;
use std::sync::Arc;
use uuid::Uuid;

use crate::config::Config;
use crate::discovery::Discovery;

// Adapter types for the new sync engine interface

#[derive(Debug, Clone, Serialize, Deserialize, PartialEq)]
pub enum ClipboardData {
    Text(String),
}

#[derive(Debug, Clone)]
pub struct ClipboardEntry {
    pub id: Uuid,
    pub content: ClipboardData,
    pub timestamp: DateTime<Utc>,
    pub source: Uuid,
    pub checksum: String,
}

#[derive(Debug, Clone)]
pub struct Peer {
    pub id: Uuid,
    pub hostname: String,
    pub address: String,
}

pub struct AuthenticatedConnection {
    pub peer_id: Uuid,
}

impl AuthenticatedConnection {
    pub async fn authenticate(&self) -> Result<AuthResult> {
        Ok(AuthResult {
            authenticated: true,
        })
    }
}

pub struct AuthResult {
    pub authenticated: bool,
}

impl AuthResult {
    pub fn is_authenticated(&self) -> bool {
        self.authenticated
    }
}

// HistoryManager adapter
pub struct HistoryManager {
    inner: crate::history::ClipboardHistory,
}

impl HistoryManager {
    pub async fn new<P: AsRef<Path>>(path: P) -> Result<Self> {
        let inner = crate::history::ClipboardHistory::new(path.as_ref()).await?;
        Ok(Self { inner })
    }

    pub async fn add_entry(&self, entry: &ClipboardEntry) -> Result<()> {
        let content = match &entry.content {
            ClipboardData::Text(text) => text.as_bytes().to_vec(),
        };

        let history_content = crate::history::ClipboardContent {
            id: entry.id,
            content,
            content_type: "text/plain".to_string(),
            timestamp: entry.timestamp.timestamp(),
            origin_node: entry.source,
        };

        self.inner.add(&history_content).await
    }

    pub async fn get_recent_entries(&self, limit: usize) -> Result<Vec<ClipboardEntry>> {
        let entries = self.inner.get_recent(limit).await?;

        Ok(entries
            .into_iter()
            .map(|entry| {
                let content = match String::from_utf8(entry.content) {
                    Ok(text) => ClipboardData::Text(text),
                    Err(_) => ClipboardData::Text("[Binary Data]".to_string()),
                };

                ClipboardEntry {
                    id: entry.id,
                    content,
                    timestamp: DateTime::from_timestamp(entry.timestamp, 0)
                        .unwrap_or_else(Utc::now),
                    source: entry.origin_node,
                    checksum: entry.checksum,
                }
            })
            .collect())
    }

    pub async fn get_by_checksum(&self, checksum: &str) -> Result<Option<ClipboardEntry>> {
        // Simplified implementation - would need to be enhanced
        let entries = self.get_recent_entries(100).await?;
        Ok(entries.into_iter().find(|e| e.checksum == checksum))
    }
}

// ClipboardProvider wrapper to add text methods
pub struct ClipboardProviderWrapper {
    inner: Box<dyn crate::clipboard::ClipboardProvider>,
}

impl ClipboardProviderWrapper {
    pub fn new(inner: Box<dyn crate::clipboard::ClipboardProvider>) -> Self {
        Self { inner }
    }

    pub async fn get_text(&self) -> Result<String> {
        let content = self.inner.get_content().await?;
        Ok(String::from_utf8_lossy(&content.data).to_string())
    }

    pub async fn set_text(&self, text: &str) -> Result<()> {
        let content = crate::clipboard::ClipboardContent::text(text);
        self.inner.set_content(&content).await?;
        Ok(())
    }
}

// ClipboardProvider getter function
pub async fn get_clipboard_provider() -> Result<ClipboardProviderWrapper> {
    #[cfg(target_os = "macos")]
    {
        let provider = Box::new(crate::clipboard::macos::MacOSClipboard::new()?);
        Ok(ClipboardProviderWrapper::new(provider))
    }

    #[cfg(all(unix, not(target_os = "macos")))]
    {
        // Try X11 first, then Wayland
        let provider = if let Ok(provider) = crate::clipboard::x11::X11Clipboard::new() {
            Box::new(provider) as Box<dyn crate::clipboard::ClipboardProvider>
        } else {
            Box::new(crate::clipboard::wayland::WaylandClipboard::new().await?)
        };
        Ok(ClipboardProviderWrapper::new(provider))
    }

    #[cfg(windows)]
    {
        compile_error!("Windows clipboard support not implemented yet");
    }
}

// PeerDiscovery adapter
pub struct PeerDiscovery {
<<<<<<< HEAD
    inner: tokio::sync::Mutex<crate::discovery::DiscoveryService>,
    event_tx: tokio::sync::broadcast::Sender<Peer>,
    started: std::sync::atomic::AtomicBool,
=======
    inner: Arc<tokio::sync::Mutex<crate::discovery::DiscoveryService>>,
    event_tx: tokio::sync::broadcast::Sender<Peer>,
    discovery_event_tx: tokio::sync::broadcast::Sender<crate::discovery::DiscoveryEvent>,
    config: Arc<Config>,
>>>>>>> 2c70e5d6
}

impl PeerDiscovery {
    pub async fn new(config: Arc<Config>) -> Result<Self> {
        let inner = crate::discovery::DiscoveryService::new(&config)?;
        let (event_tx, _) = tokio::sync::broadcast::channel(100);
<<<<<<< HEAD
        Ok(Self {
            inner: tokio::sync::Mutex::new(inner),
            event_tx,
            started: std::sync::atomic::AtomicBool::new(false),
=======
        let (discovery_event_tx, _) = tokio::sync::broadcast::channel(100);
        Ok(Self {
            inner: Arc::new(tokio::sync::Mutex::new(inner)),
            event_tx,
            discovery_event_tx,
            config,
>>>>>>> 2c70e5d6
        })
    }

    pub async fn start(&self) -> Result<()> {
<<<<<<< HEAD
        // Check if already started
        if self.started.swap(true, std::sync::atomic::Ordering::SeqCst) {
            return Ok(()); // Already started
        }

        // Start the discovery service
        let mut inner = self.inner.lock().await;
        inner.start().await?;

        // Get event receiver from the discovery service
        let mut event_rx = inner.subscribe_changes();
        drop(inner); // Release the lock

        let event_tx = self.event_tx.clone();

        // Spawn task to convert discovery events to Peer events
        tokio::spawn(async move {
            while let Some(event) = event_rx.recv().await {
                match event {
                    crate::discovery::DiscoveryEvent::PeerDiscovered(peer_info)
                    | crate::discovery::DiscoveryEvent::PeerUpdated(peer_info) => {
                        if let Some(address) = peer_info.best_address() {
                            let peer = Peer {
                                id: peer_info.id,
                                hostname: peer_info.name,
                                address: address.to_string(),
                            };
                            let _ = event_tx.send(peer);
                        }
                    }
                    crate::discovery::DiscoveryEvent::PeerLost(_) => {
                        // Could emit a peer lost event if needed
                    }
                    crate::discovery::DiscoveryEvent::Error(_) => {
                        // Could handle errors if needed
=======
        // Load public key for announcement
        let public_key = self
            .config
            .auth
            .load_public_key()
            .await
            .map_err(|e| anyhow::anyhow!("Failed to load public key: {}", e))?;

        // Create service info with public key
        let mut service_info = crate::discovery::ServiceInfo::from_config(
            self.config.node_id(),
            8484, // TODO: Get from config
        );

        // Add public key to TXT records
        service_info
            .txt_data
            .push(("pubkey".to_string(), public_key));

        // Start discovery and announce
        let mut inner = self.inner.lock().await;
        inner.start().await?;
        inner.announce(service_info).await?;
        drop(inner); // Release lock

        // Start event forwarding task
        let inner_clone = Arc::clone(&self.inner);
        let event_tx = self.event_tx.clone();
        let discovery_event_tx = self.discovery_event_tx.clone();
        let config = Arc::clone(&self.config);

        tokio::spawn(async move {
            // Get a receiver once at the start
            let mut event_rx = {
                let mut inner = inner_clone.lock().await;
                inner.subscribe_changes()
            };

            loop {
                match event_rx.recv().await {
                    Some(event) => {
                        // Forward the raw discovery event
                        let _ = discovery_event_tx.send(event.clone());

                        match event {
                            crate::discovery::DiscoveryEvent::PeerDiscovered(peer_info) => {
                                let peer = Peer {
                                    id: peer_info.id,
                                    hostname: peer_info.name.clone(),
                                    address: peer_info
                                        .best_address()
                                        .map(|a| a.to_string())
                                        .unwrap_or_else(|| "unknown".to_string()),
                                };
                                let _ = event_tx.send(peer);
                            }
                            crate::discovery::DiscoveryEvent::PeerUpdated(peer_info) => {
                                // Handle peer updates
                                tracing::debug!("Peer updated: {}", peer_info.name);
                            }
                            crate::discovery::DiscoveryEvent::PeerLost(peer_id) => {
                                tracing::debug!("Peer lost: {}", peer_id);
                            }
                            crate::discovery::DiscoveryEvent::Error(err) => {
                                tracing::warn!("Discovery error: {}", err);
                            }
                        }
                    }
                    None => {
                        // Channel closed, try to get a new receiver
                        tokio::time::sleep(tokio::time::Duration::from_secs(5)).await;
                        match inner_clone.lock().await.subscribe_changes().recv().await {
                            Some(_) => {
                                // Got new receiver, continue
                                event_rx = inner_clone.lock().await.subscribe_changes();
                            }
                            None => {
                                // Discovery service stopped
                                break;
                            }
                        }
>>>>>>> 2c70e5d6
                    }
                }
            }
        });

        Ok(())
    }

    pub async fn subscribe(&self) -> Result<tokio::sync::broadcast::Receiver<Peer>> {
        Ok(self.event_tx.subscribe())
    }

<<<<<<< HEAD
    pub async fn announce(&self, node_id: Uuid, port: u16) -> Result<()> {
        let service_info = crate::discovery::ServiceInfo::from_config(node_id, port);
        let mut inner = self.inner.lock().await;
        inner.announce(service_info).await
    }

    pub async fn get_peers(&self) -> Result<Vec<Peer>> {
        let mut inner = self.inner.lock().await;
        let peer_infos = inner.discover_peers().await?;
        Ok(peer_infos
            .into_iter()
            .filter_map(|peer_info| {
                peer_info.best_address().map(|address| Peer {
                    id: peer_info.id,
                    hostname: peer_info.name,
                    address: address.to_string(),
                })
            })
            .collect())
    }

    pub async fn stop(&self) -> Result<()> {
        self.started
            .store(false, std::sync::atomic::Ordering::SeqCst);
        let mut inner = self.inner.lock().await;
        inner.stop().await
=======
    /// Get a receiver for raw discovery events (for trust processing)
    pub fn get_discovery_event_receiver(
        &self,
    ) -> tokio::sync::broadcast::Receiver<crate::discovery::DiscoveryEvent> {
        self.discovery_event_tx.subscribe()
>>>>>>> 2c70e5d6
    }
}

// Config extensions
impl Config {
    pub fn node_id(&self) -> Uuid {
<<<<<<< HEAD
        // Return the persistent node ID from config
=======
>>>>>>> 2c70e5d6
        self.node_id
    }

    pub fn sync_interval_ms(&self) -> u64 {
        1000 // Default 1 second
    }

    pub fn database_path(&self) -> std::path::PathBuf {
        self.clipboard.history_db.clone()
    }

    pub async fn save_config(&self) -> Result<()> {
        self.save()
            .map_err(|e| anyhow::anyhow!("Failed to save config: {}", e))
    }

<<<<<<< HEAD
    pub async fn generate_example_config(force: bool) -> Result<()> {
        let config = Self::default();
        let example_path = std::path::PathBuf::from("config.example.toml");

        if !force && example_path.exists() {
            return Err(anyhow::anyhow!(
                "Example config already exists. Use --force to overwrite."
            ));
        }

        config
            .save()
            .map_err(|e| anyhow::anyhow!("Failed to save example config: {}", e))
    }

=======
>>>>>>> 2c70e5d6
    pub fn default_with_path(_path: std::path::PathBuf) -> Self {
        Self::default()
    }
}<|MERGE_RESOLUTION|>--- conflicted
+++ resolved
@@ -159,76 +159,26 @@
 
 // PeerDiscovery adapter
 pub struct PeerDiscovery {
-<<<<<<< HEAD
-    inner: tokio::sync::Mutex<crate::discovery::DiscoveryService>,
-    event_tx: tokio::sync::broadcast::Sender<Peer>,
-    started: std::sync::atomic::AtomicBool,
-=======
     inner: Arc<tokio::sync::Mutex<crate::discovery::DiscoveryService>>,
     event_tx: tokio::sync::broadcast::Sender<Peer>,
     discovery_event_tx: tokio::sync::broadcast::Sender<crate::discovery::DiscoveryEvent>,
     config: Arc<Config>,
->>>>>>> 2c70e5d6
 }
 
 impl PeerDiscovery {
     pub async fn new(config: Arc<Config>) -> Result<Self> {
         let inner = crate::discovery::DiscoveryService::new(&config)?;
         let (event_tx, _) = tokio::sync::broadcast::channel(100);
-<<<<<<< HEAD
-        Ok(Self {
-            inner: tokio::sync::Mutex::new(inner),
-            event_tx,
-            started: std::sync::atomic::AtomicBool::new(false),
-=======
         let (discovery_event_tx, _) = tokio::sync::broadcast::channel(100);
         Ok(Self {
             inner: Arc::new(tokio::sync::Mutex::new(inner)),
             event_tx,
             discovery_event_tx,
             config,
->>>>>>> 2c70e5d6
         })
     }
 
     pub async fn start(&self) -> Result<()> {
-<<<<<<< HEAD
-        // Check if already started
-        if self.started.swap(true, std::sync::atomic::Ordering::SeqCst) {
-            return Ok(()); // Already started
-        }
-
-        // Start the discovery service
-        let mut inner = self.inner.lock().await;
-        inner.start().await?;
-
-        // Get event receiver from the discovery service
-        let mut event_rx = inner.subscribe_changes();
-        drop(inner); // Release the lock
-
-        let event_tx = self.event_tx.clone();
-
-        // Spawn task to convert discovery events to Peer events
-        tokio::spawn(async move {
-            while let Some(event) = event_rx.recv().await {
-                match event {
-                    crate::discovery::DiscoveryEvent::PeerDiscovered(peer_info)
-                    | crate::discovery::DiscoveryEvent::PeerUpdated(peer_info) => {
-                        if let Some(address) = peer_info.best_address() {
-                            let peer = Peer {
-                                id: peer_info.id,
-                                hostname: peer_info.name,
-                                address: address.to_string(),
-                            };
-                            let _ = event_tx.send(peer);
-                        }
-                    }
-                    crate::discovery::DiscoveryEvent::PeerLost(_) => {
-                        // Could emit a peer lost event if needed
-                    }
-                    crate::discovery::DiscoveryEvent::Error(_) => {
-                        // Could handle errors if needed
-=======
         // Load public key for announcement
         let public_key = self
             .config
@@ -310,7 +260,6 @@
                                 break;
                             }
                         }
->>>>>>> 2c70e5d6
                     }
                 }
             }
@@ -323,50 +272,17 @@
         Ok(self.event_tx.subscribe())
     }
 
-<<<<<<< HEAD
-    pub async fn announce(&self, node_id: Uuid, port: u16) -> Result<()> {
-        let service_info = crate::discovery::ServiceInfo::from_config(node_id, port);
-        let mut inner = self.inner.lock().await;
-        inner.announce(service_info).await
-    }
-
-    pub async fn get_peers(&self) -> Result<Vec<Peer>> {
-        let mut inner = self.inner.lock().await;
-        let peer_infos = inner.discover_peers().await?;
-        Ok(peer_infos
-            .into_iter()
-            .filter_map(|peer_info| {
-                peer_info.best_address().map(|address| Peer {
-                    id: peer_info.id,
-                    hostname: peer_info.name,
-                    address: address.to_string(),
-                })
-            })
-            .collect())
-    }
-
-    pub async fn stop(&self) -> Result<()> {
-        self.started
-            .store(false, std::sync::atomic::Ordering::SeqCst);
-        let mut inner = self.inner.lock().await;
-        inner.stop().await
-=======
     /// Get a receiver for raw discovery events (for trust processing)
     pub fn get_discovery_event_receiver(
         &self,
     ) -> tokio::sync::broadcast::Receiver<crate::discovery::DiscoveryEvent> {
         self.discovery_event_tx.subscribe()
->>>>>>> 2c70e5d6
     }
 }
 
 // Config extensions
 impl Config {
     pub fn node_id(&self) -> Uuid {
-<<<<<<< HEAD
-        // Return the persistent node ID from config
-=======
->>>>>>> 2c70e5d6
         self.node_id
     }
 
@@ -383,24 +299,6 @@
             .map_err(|e| anyhow::anyhow!("Failed to save config: {}", e))
     }
 
-<<<<<<< HEAD
-    pub async fn generate_example_config(force: bool) -> Result<()> {
-        let config = Self::default();
-        let example_path = std::path::PathBuf::from("config.example.toml");
-
-        if !force && example_path.exists() {
-            return Err(anyhow::anyhow!(
-                "Example config already exists. Use --force to overwrite."
-            ));
-        }
-
-        config
-            .save()
-            .map_err(|e| anyhow::anyhow!("Failed to save example config: {}", e))
-    }
-
-=======
->>>>>>> 2c70e5d6
     pub fn default_with_path(_path: std::path::PathBuf) -> Self {
         Self::default()
     }
