//! Wayland clipboard implementation

use super::{
    ClipboardContent, ClipboardError, ClipboardEvent, ClipboardProvider, ClipboardWatcher,
    MAX_CLIPBOARD_SIZE,
};
use async_trait::async_trait;
use std::os::fd::AsRawFd;
use std::sync::{Arc, Mutex};
use std::time::Duration;
use tokio::sync::mpsc;
use tokio::time::interval;
use wayland_client::{
    protocol::{
        wl_data_device::{self, WlDataDevice},
        wl_data_device_manager::{self, WlDataDeviceManager},
        wl_data_offer::{self, WlDataOffer},
        wl_data_source::{self, WlDataSource},
        wl_registry::{self, WlRegistry},
        wl_seat::{self, WlSeat},
    },
    Connection, Dispatch, EventQueue, QueueHandle,
};

/// Wayland clipboard state
struct WaylandState {
    registry: Option<WlRegistry>,
    data_device_manager: Option<WlDataDeviceManager>,
    data_device: Option<WlDataDevice>,
    seat: Option<WlSeat>,
    current_offer: Option<WlDataOffer>,
    clipboard_content: Arc<Mutex<Option<Vec<u8>>>>,
}

impl WaylandState {
    fn new() -> Self {
        Self {
            registry: None,
            data_device_manager: None,
            data_device: None,
            seat: None,
            current_offer: None,
            clipboard_content: Arc::new(Mutex::new(None)),
        }
    }
}

/// Wayland clipboard provider
pub struct WaylandClipboard {
    connection: Connection,
    state: Arc<Mutex<WaylandState>>,
}

impl WaylandClipboard {
    /// Create a new Wayland clipboard provider
    pub async fn new() -> Result<Self, ClipboardError> {
        let connection = Connection::connect_to_env().map_err(|e| {
            ClipboardError::Platform(format!("Failed to connect to Wayland: {}", e))
        })?;

        let state = Arc::new(Mutex::new(WaylandState::new()));

        // Initialize Wayland objects
        let display = connection.display();
        let mut event_queue = connection.new_event_queue();
        let qhandle = event_queue.handle();

        // Get registry and bind required globals
<<<<<<< HEAD
=======
        let mut state_for_registry = WaylandState {
            data_device_manager: None,
            data_device: None,
            seat: None,
            current_offer: None,
            clipboard_content: Arc::new(Mutex::new(None)),
        };
>>>>>>> 2c70e5d6
        let registry = display.get_registry(&qhandle, ());

        // Store registry in state
        {
            let mut state_guard = state.lock().unwrap();
            state_guard.registry = Some(registry);
        }

        // Create a temporary state for event dispatching
        let mut temp_state = WaylandState::new();
        temp_state.registry = state.lock().unwrap().registry.clone();

        // Process initial events to get globals
        event_queue
            .roundtrip(&mut temp_state)
            .map_err(|e| ClipboardError::Platform(format!("Failed to dispatch events: {}", e)))?;

        // Copy the globals from temp_state to the actual state
        {
            let mut state_guard = state.lock().unwrap();
            state_guard.data_device_manager = temp_state.data_device_manager;
            state_guard.seat = temp_state.seat;

            // Create data device if we have both manager and seat
            if let (Some(manager), Some(seat)) =
                (&state_guard.data_device_manager, &state_guard.seat)
            {
                let data_device = manager.get_data_device(seat, &qhandle, ());
                state_guard.data_device = Some(data_device);
            }
        }

        // Flush the connection to ensure all requests are sent
        connection
            .flush()
            .map_err(|e| ClipboardError::Platform(format!("Failed to flush connection: {}", e)))?;

        Ok(Self { connection, state })
    }

    /// Read clipboard content
    async fn read_clipboard(&self) -> Result<Option<Vec<u8>>, ClipboardError> {
        // First, dispatch any pending events to ensure we have the latest clipboard state
        let mut event_queue = self.connection.new_event_queue();
        let mut temp_state = WaylandState::new();

        // Copy current state to temp_state
        {
            let state_guard = self.state.lock().unwrap();
            temp_state.registry = state_guard.registry.clone();
            temp_state.data_device_manager = state_guard.data_device_manager.clone();
            temp_state.data_device = state_guard.data_device.clone();
            temp_state.seat = state_guard.seat.clone();
            temp_state.current_offer = state_guard.current_offer.clone();
            temp_state.clipboard_content = state_guard.clipboard_content.clone();
        }

        // Dispatch pending events
        let _ = event_queue.dispatch_pending(&mut temp_state);

        // Update state with any changes
        {
            let mut state_guard = self.state.lock().unwrap();
            state_guard.current_offer = temp_state.current_offer;
        }

        // Now read the clipboard content
        let state = self.state.lock().unwrap();
        let content = state.clipboard_content.lock().unwrap();
        Ok(content.clone())
    }

    /// Write clipboard content
    async fn write_clipboard(&self, data: Vec<u8>) -> Result<(), ClipboardError> {
        let state = self.state.lock().unwrap();

        if let (Some(manager), Some(device)) = (&state.data_device_manager, &state.data_device) {
            let mut event_queue = self.connection.new_event_queue();
            let qhandle = event_queue.handle();

            // Create data source
            let source = manager.create_data_source(&qhandle, ());

            // Offer text/plain mime type
            source.offer("text/plain".to_string());

            // Set selection
            device.set_selection(Some(&source), 0);

            // Store the data
            *state.clipboard_content.lock().unwrap() = Some(data);

            // Create temp state for event handling
            let mut temp_state = WaylandState::new();
            temp_state.clipboard_content = state.clipboard_content.clone();

            // Process events to handle the data source send requests
            let _ = event_queue.roundtrip(&mut temp_state);

            // Commit changes
            self.connection.flush().map_err(|e| {
                ClipboardError::Platform(format!("Failed to flush connection: {}", e))
            })?;

            Ok(())
        } else {
            Err(ClipboardError::Platform(
                "Wayland not properly initialized".to_string(),
            ))
        }
    }
}

#[async_trait]
impl ClipboardProvider for WaylandClipboard {
    async fn get_content(&self) -> Result<ClipboardContent, ClipboardError> {
        if let Some(data) = self.read_clipboard().await? {
            // Try to parse as text
            if let Ok(text) = String::from_utf8(data.clone()) {
                Ok(ClipboardContent::text(text))
            } else {
                Ok(ClipboardContent {
                    mime_type: "application/octet-stream".to_string(),
                    data,
                    timestamp: super::current_timestamp(),
                })
            }
        } else {
            Err(ClipboardError::NoContent)
        }
    }

    async fn set_content(&self, content: &ClipboardContent) -> Result<(), ClipboardError> {
        // Check size limit
        if content.size() > MAX_CLIPBOARD_SIZE {
            return Err(ClipboardError::TooLarge {
                size: content.size(),
                max: MAX_CLIPBOARD_SIZE,
            });
        }

        // For now, only support text content on Wayland
        if !content.is_text() {
            return Err(ClipboardError::UnsupportedType(content.mime_type.clone()));
        }

        self.write_clipboard(content.data.clone()).await
    }

    async fn clear(&self) -> Result<(), ClipboardError> {
        let state = self.state.lock().unwrap();

        if let Some(device) = &state.data_device {
            device.set_selection(None, 0);
            *state.clipboard_content.lock().unwrap() = None;

            self.connection.flush().map_err(|e| {
                ClipboardError::Platform(format!("Failed to flush connection: {}", e))
            })?;
        }

        Ok(())
    }

    fn name(&self) -> &str {
        "Wayland"
    }

    async fn watch(&self) -> Result<ClipboardWatcher, ClipboardError> {
        let (tx, rx) = mpsc::channel(100);
        let state = Arc::clone(&self.state);
        let connection = self.connection.clone();

        let handle = tokio::spawn(async move {
            let mut last_content: Option<Vec<u8>> = None;
            let mut ticker = interval(Duration::from_millis(200));

            loop {
                ticker.tick().await;

                // Create an event queue for monitoring
                let mut event_queue = connection.new_event_queue();
                let mut temp_state = WaylandState::new();

                // Copy current state
                {
                    let state_guard = state.lock().unwrap();
                    temp_state.data_device = state_guard.data_device.clone();
                    temp_state.clipboard_content = state_guard.clipboard_content.clone();
                }

                // Dispatch any pending events
                let _ = event_queue.dispatch_pending(&mut temp_state);

                // Check for clipboard changes
                let current_content = {
                    let clipboard_guard = temp_state.clipboard_content.lock().unwrap();
                    clipboard_guard.clone()
                };

                if current_content != last_content {
                    if let Some(data) = current_content.clone() {
                        last_content = current_content;

                        let content = if let Ok(text) = String::from_utf8(data.clone()) {
                            ClipboardContent::text(text)
                        } else {
                            ClipboardContent {
                                mime_type: "application/octet-stream".to_string(),
                                data: data.clone(),
                                timestamp: super::current_timestamp(),
                            }
                        };

                        let event = ClipboardEvent {
                            content,
                            selection: None, // Wayland doesn't have selections like X11
                        };

                        if tx.send(event).await.is_err() {
                            break;
                        }
                    }
                }
            }
        });

        Ok(ClipboardWatcher::new(rx, handle))
    }
}

// Wayland event handling
impl Dispatch<wl_registry::WlRegistry, ()> for WaylandState {
    fn event(
        state: &mut Self,
        registry: &WlRegistry,
        event: wl_registry::Event,
        _: &(),
        _: &Connection,
        qhandle: &QueueHandle<Self>,
    ) {
        if let wl_registry::Event::Global {
            name,
            interface,
            version,
        } = event
        {
            match interface.as_str() {
                "wl_data_device_manager" => {
                    let manager = registry.bind::<WlDataDeviceManager, _, _>(
                        name,
                        version.min(3), // Use version 3 or lower
                        qhandle,
                        (),
                    );
                    state.data_device_manager = Some(manager);
                }
                "wl_seat" => {
                    let seat = registry.bind::<WlSeat, _, _>(
                        name,
                        version.min(7), // Use version 7 or lower
                        qhandle,
                        (),
                    );
                    state.seat = Some(seat);
                }
                _ => {}
            }
        }
    }
}

impl Dispatch<wl_seat::WlSeat, ()> for WaylandState {
    fn event(
        state: &mut Self,
        seat: &WlSeat,
        event: wl_seat::Event,
        _: &(),
        _: &Connection,
        qhandle: &QueueHandle<Self>,
    ) {
        if let wl_seat::Event::Capabilities { capabilities } = event {
            // We only care about pointer and keyboard for clipboard
            // Store the seat if we don't have it already
            if state.seat.is_none() {
                state.seat = Some(seat.clone());
            }
        }
    }
}

impl Dispatch<wl_data_device_manager::WlDataDeviceManager, ()> for WaylandState {
    fn event(
        _state: &mut Self,
        _: &WlDataDeviceManager,
        _: wl_data_device_manager::Event,
        _: &(),
        _: &Connection,
        _: &QueueHandle<Self>,
    ) {
        // No events for data device manager
    }
}

impl Dispatch<wl_data_device::WlDataDevice, ()> for WaylandState {
    fn event(
        state: &mut Self,
        _: &WlDataDevice,
        event: wl_data_device::Event,
        _: &(),
        _: &Connection,
        qhandle: &QueueHandle<Self>,
    ) {
        match event {
            wl_data_device::Event::DataOffer { id } => {
                state.current_offer = Some(id);
            }
            wl_data_device::Event::Selection { id } => {
                // Handle selection change
                if let Some(offer) = id {
                    state.current_offer = Some(offer);
                    // TODO: Read data from the offer and update clipboard_content
                }
            }
            _ => {}
        }
    }
}

impl Dispatch<wl_data_offer::WlDataOffer, ()> for WaylandState {
    fn event(
        _state: &mut Self,
        offer: &WlDataOffer,
        event: wl_data_offer::Event,
        _: &(),
        _: &Connection,
        _: &QueueHandle<Self>,
    ) {
        if let wl_data_offer::Event::Offer { mime_type } = event {
            // We only handle text/plain for now
            if mime_type == "text/plain" {
                // Accept the offer
                offer.accept(0, Some(mime_type));

                // TODO: Actually receive the data via fd and update clipboard_content
            }
        }
    }
}

impl Dispatch<wl_data_source::WlDataSource, ()> for WaylandState {
    fn event(
        state: &mut Self,
        _source: &WlDataSource,
        event: wl_data_source::Event,
        _: &(),
        _: &Connection,
        _: &QueueHandle<Self>,
    ) {
        match event {
            wl_data_source::Event::Send { mime_type, fd } => {
                // Send our clipboard data
                if mime_type == "text/plain" {
                    if let Some(data) = &*state.clipboard_content.lock().unwrap() {
                        // Write data to file descriptor
                        use std::os::unix::io::FromRawFd;
                        let mut file = unsafe { std::fs::File::from_raw_fd(fd.as_raw_fd()) };
                        let _ = std::io::Write::write_all(&mut file, data);
                        // Important: we need to close the fd explicitly
                        drop(file);
                    }
                }
            }
<<<<<<< HEAD
            wl_data_source::Event::Cancelled => {
                // Data source was cancelled, we can clean up if needed
=======
            _ => {}
        }
    }
}

impl Dispatch<wl_registry::WlRegistry, ()> for WaylandState {
    fn event(
        state: &mut Self,
        registry: &WlRegistry,
        event: wl_registry::Event,
        _: &(),
        _: &Connection,
        qhandle: &QueueHandle<Self>,
    ) {
        if let wl_registry::Event::Global {
            name,
            interface,
            version,
        } = event
        {
            match interface.as_str() {
                "wl_data_device_manager" => {
                    let manager =
                        registry.bind::<WlDataDeviceManager, _, _>(name, version, qhandle, ());
                    state.data_device_manager = Some(manager);
                }
                "wl_seat" => {
                    let seat = registry.bind::<WlSeat, _, _>(name, version, qhandle, ());
                    state.seat = Some(seat);
                }
                _ => {}
>>>>>>> 2c70e5d6
            }
            _ => {}
        }
    }
}

#[cfg(test)]
mod tests {
    use super::*;

    #[test]
    fn test_wayland_clipboard_name() {
        // We can't easily test Wayland functionality without a Wayland compositor
        // This is just a placeholder test
        assert_eq!("Wayland", "Wayland");
    }
}<|MERGE_RESOLUTION|>--- conflicted
+++ resolved
@@ -66,16 +66,6 @@
         let qhandle = event_queue.handle();
 
         // Get registry and bind required globals
-<<<<<<< HEAD
-=======
-        let mut state_for_registry = WaylandState {
-            data_device_manager: None,
-            data_device: None,
-            seat: None,
-            current_offer: None,
-            clipboard_content: Arc::new(Mutex::new(None)),
-        };
->>>>>>> 2c70e5d6
         let registry = display.get_registry(&qhandle, ());
 
         // Store registry in state
@@ -449,43 +439,6 @@
                     }
                 }
             }
-<<<<<<< HEAD
-            wl_data_source::Event::Cancelled => {
-                // Data source was cancelled, we can clean up if needed
-=======
-            _ => {}
-        }
-    }
-}
-
-impl Dispatch<wl_registry::WlRegistry, ()> for WaylandState {
-    fn event(
-        state: &mut Self,
-        registry: &WlRegistry,
-        event: wl_registry::Event,
-        _: &(),
-        _: &Connection,
-        qhandle: &QueueHandle<Self>,
-    ) {
-        if let wl_registry::Event::Global {
-            name,
-            interface,
-            version,
-        } = event
-        {
-            match interface.as_str() {
-                "wl_data_device_manager" => {
-                    let manager =
-                        registry.bind::<WlDataDeviceManager, _, _>(name, version, qhandle, ());
-                    state.data_device_manager = Some(manager);
-                }
-                "wl_seat" => {
-                    let seat = registry.bind::<WlSeat, _, _>(name, version, qhandle, ());
-                    state.seat = Some(seat);
-                }
-                _ => {}
->>>>>>> 2c70e5d6
-            }
             _ => {}
         }
     }
